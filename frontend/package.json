--- conflicted
+++ resolved
@@ -23,11 +23,7 @@
     "react": "^19.0.0",
     "react-dom": "^19.0.0",
     "tailwind-merge": "^3.3.0",
-<<<<<<< HEAD
     "viem": "~2.30.5",
-=======
-    "viem": "^2.30.5",
->>>>>>> 551ee002
     "wagmi": "^2.15.4"
   },
   "devDependencies": {
